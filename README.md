--- conflicted
+++ resolved
@@ -56,11 +56,7 @@
 scripts/inference/inference_hunyuan_STA.sh
 ```
 ### Video Demos using STA + Teacache
-<<<<<<< HEAD
 Visit our [demo website](https://fast-video.github.io/) to explore our complete collection of examples. We shorten a single video generation process from 945s to 317s on a single H100.
-=======
-Visit our [demo website](https://fast-video.github.io/) to explore our complete collection of examples. We shorten a single video generation process from 945s to 317s on single H100.
->>>>>>> a3ec9693
 
 ### Inference FastHunyuan on single RTX4090
 We now support NF4 and LLM-INT8 quantized inference using BitsAndBytes for FastHunyuan. With NF4 quantization, inference can be performed on a single RTX 4090 GPU, requiring just 20GB of VRAM.
