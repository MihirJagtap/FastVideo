--- conflicted
+++ resolved
@@ -399,7 +399,6 @@
     args = parser.parse_args()
     # process for vae sequence parallel
     if args.vae_sp and not args.vae_tiling:
-<<<<<<< HEAD
         raise ValueError(
             "Currently enabling vae_sp requires enabling vae_tiling, please set --vae-tiling to True."
         )
@@ -407,7 +406,4 @@
         raise ValueError(
             "--enable_teacache and --enable_torch_compile cannot be used simultaneously. Please enable only one of these options."
         )
-=======
-        raise ValueError("Currently enabling vae_sp requires enabling vae_tiling, please set --vae-tiling to True.")
->>>>>>> ead6c62b
     main(args)