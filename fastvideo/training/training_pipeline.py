--- conflicted
+++ resolved
@@ -44,8 +44,7 @@
     shard_latents_across_sp)
 # from fastvideo.utils import (is_vmoba_available, is_vsa_available,
 #                              set_random_seed, shallow_asdict)
-from fastvideo.utils import (is_vsa_available,
-                             set_random_seed, shallow_asdict)
+from fastvideo.utils import is_vsa_available, set_random_seed, shallow_asdict
 
 import wandb  # isort: skip
 
@@ -125,7 +124,7 @@
         # Parse betas from string format "beta1,beta2"
         betas_str = training_args.betas
         betas = tuple(float(x.strip()) for x in betas_str.split(","))
-        
+
         self.optimizer = torch.optim.AdamW(
             params_to_optimize,
             lr=training_args.learning_rate,
@@ -486,15 +485,9 @@
                 current_decay_times = min(step // vsa_decay_interval_steps,
                                           vsa_sparsity // vsa_decay_rate)
                 current_vsa_sparsity = current_decay_times * vsa_decay_rate
-<<<<<<< HEAD
             elif vmoba_available:
                 # TODO: add vmoba sparsity scheduling here
                 current_vsa_sparsity = 0.0
-=======
-            # elif vmoba_available:
-            #     # TODO: add vmoba sparsity scheduling here
-            #     pass
->>>>>>> 140fb9f2
             else:
                 current_vsa_sparsity = 0.0
 
@@ -741,8 +734,10 @@
         # Re-enable gradients for training
         training_args.inference_mode = False
         transformer.train()
-    
+
     def visualize_intermediate_latents(self, training_batch: TrainingBatch,
                                        training_args: TrainingArgs, step: int):
         """Add visualization data to wandb logging and save frames to disk."""
-        raise NotImplementedError("Visualize intermediate latents is not implemented for training pipeline")+        raise NotImplementedError(
+            "Visualize intermediate latents is not implemented for training pipeline"
+        )