--- conflicted
+++ resolved
@@ -260,21 +260,9 @@
         assert latents_shape is not None
         assert training_batch.timesteps is not None
         if vsa_available and envs.FASTVIDEO_ATTENTION_BACKEND == "VIDEO_SPARSE_ATTN":
-<<<<<<< HEAD
-            row_latent_shape = (latents.shape[2] * self.sp_world_size,
-                                latents.shape[3], latents.shape[4]
-                                )  # type: ignore
             training_batch.attn_metadata = VideoSparseAttentionMetadataBuilder(  # type: ignore
             ).build(  # type: ignore
-                raw_latent_shape=row_latent_shape,
-=======
-            dit_seq_shape = [
-                latents_shape[2] // patch_size[0],
-                latents_shape[3] // patch_size[1],
-                latents_shape[4] // patch_size[2]
-            ]
-            training_batch.attn_metadata = VideoSparseAttentionMetadata(
->>>>>>> 2fa8d4ae
+                raw_latent_shape=latents_shape[2:5],
                 current_timestep=training_batch.timesteps,
                 patch_size=patch_size,
                 VSA_sparsity=current_vsa_sparsity,
