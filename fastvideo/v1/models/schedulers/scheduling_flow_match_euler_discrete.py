--- conflicted
+++ resolved
@@ -20,13 +20,8 @@
 # ==============================================================================
 import math
 from dataclasses import dataclass
-<<<<<<< HEAD
 from typing import Any, Optional, Tuple, Union, List
 import numpy as np
-=======
-from typing import Any
-
->>>>>>> 65ed5885
 import torch
 from diffusers.configuration_utils import ConfigMixin, register_to_config
 from diffusers.schedulers.scheduling_utils import SchedulerMixin
@@ -98,7 +93,6 @@
         self,
         num_train_timesteps: int = 1000,
         shift: float = 1.0,
-<<<<<<< HEAD
         use_dynamic_shifting: bool = False,
         base_shift: Optional[float] = 0.5,
         max_shift: Optional[float] = 1.15,
@@ -111,12 +105,6 @@
         use_beta_sigmas: Optional[bool] = False,
         time_shift_type: str = "exponential",
         stochastic_sampling: bool = False,
-=======
-        reverse: bool = True,
-        solver: str = "euler",
-        n_tokens: int | None = None,
-        **kwargs,
->>>>>>> 65ed5885
     ):
         if self.config.use_beta_sigmas and not is_scipy_available():
             raise ImportError("Make sure to install scipy if you want to use beta sigmas.")
@@ -261,17 +249,11 @@
 
     def set_timesteps(
         self,
-<<<<<<< HEAD
         num_inference_steps: Optional[int] = None,
         device: Union[str, torch.device] = None,
         sigmas: Optional[List[float]] = None,
         mu: Optional[float] = None,
         timesteps: Optional[List[float]] = None,
-=======
-        num_inference_steps: int,
-        device: str | torch.device = None,
-        n_tokens: int = 0,
->>>>>>> 65ed5885
     ):
         """
         Sets the discrete timesteps used for the diffusion chain (to be run before inference).
@@ -389,17 +371,6 @@
         else:
             self._step_index = self._begin_index
 
-<<<<<<< HEAD
-=======
-    def scale_model_input(self,
-                          sample: torch.Tensor,
-                          timestep: int | None = None) -> torch.Tensor:
-        return sample
-
-    def sd3_time_shift(self, t: torch.Tensor):
-        return (self.config.shift * t) / (1 + (self.config.shift - 1) * t)
-
->>>>>>> 65ed5885
     def step(
         self,
         model_output: torch.FloatTensor,
@@ -412,12 +383,7 @@
         generator: Optional[torch.Generator] = None,
         per_token_timesteps: Optional[torch.Tensor] = None,
         return_dict: bool = True,
-<<<<<<< HEAD
     ) -> Union[FlowMatchEulerDiscreteSchedulerOutput, Tuple]:
-=======
-        **kwargs,
-    ) -> FlowMatchDiscreteSchedulerOutput | tuple:
->>>>>>> 65ed5885
         """
         Predict the sample from the previous timestep by reversing the SDE. This function propagates the diffusion
         process from the learned model outputs (most often the predicted noise).
@@ -449,7 +415,6 @@
                 otherwise a tuple is returned where the first element is the sample tensor.
         """
 
-<<<<<<< HEAD
         if (
             isinstance(timestep, int)
             or isinstance(timestep, torch.IntTensor)
@@ -462,13 +427,6 @@
                     " one of the `scheduler.timesteps` as a timestep."
                 ),
             )
-=======
-        if isinstance(timestep, (int | torch.IntTensor | torch.LongTensor)):
-            raise ValueError((
-                "Passing integer indices (e.g. from `enumerate(timesteps)`) as timesteps to"
-                " `EulerDiscreteScheduler.step()` is not supported. Make sure to pass"
-                " one of the `scheduler.timesteps` as a timestep."), )
->>>>>>> 65ed5885
 
         if self.step_index is None:
             self._init_step_index(timestep)
