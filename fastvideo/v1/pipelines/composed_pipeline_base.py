# SPDX-License-Identifier: Apache-2.0
"""
Base class for composed pipelines.

This module defines the base class for pipelines that are composed of multiple stages.
"""

import argparse
import os
from abc import ABC, abstractmethod
<<<<<<< HEAD
from copy import deepcopy
from enum import Enum
=======
>>>>>>> dc115298
from typing import Any, Dict, List, Optional, Union, cast

import torch

from fastvideo.v1.configs.pipelines import PipelineConfig
from fastvideo.v1.distributed import (
    maybe_init_distributed_environment_and_model_parallel)
from fastvideo.v1.fastvideo_args import FastVideoArgs, TrainingArgs
from fastvideo.v1.logger import init_logger
from fastvideo.v1.models.loader.component_loader import PipelineComponentLoader
from fastvideo.v1.pipelines.pipeline_batch_info import ForwardBatch
from fastvideo.v1.pipelines.stages import PipelineStage
from fastvideo.v1.utils import (maybe_download_model,
                                verify_model_config_and_directory)

logger = init_logger(__name__)


class ComposedPipelineBase(ABC):
    """
    Base class for pipelines composed of multiple stages.
    
    This class provides the framework for creating pipelines by composing multiple
    stages together. Each stage is responsible for a specific part of the diffusion
    process, and the pipeline orchestrates the execution of these stages.
    """

    is_video_pipeline: bool = False  # To be overridden by video pipelines
    _required_config_modules: List[str] = []
    training_args: Optional[TrainingArgs] = None
    fastvideo_args: Optional[FastVideoArgs] = None
    modules: Dict[str, torch.nn.Module] = {}

    # TODO(will): args should support both inference args and training args
    def __init__(self,
                 model_path: str,
                 fastvideo_args: Union[FastVideoArgs, TrainingArgs],
                 required_config_modules: Optional[List[str]] = None,
                 loaded_modules: Optional[Dict[str, torch.nn.Module]] = None):
        """
        Initialize the pipeline. After __init__, the pipeline should be ready to
        use. The pipeline should be stateless and not hold any batch state.
        """
        self.fastvideo_args = fastvideo_args

<<<<<<< HEAD
        if fastvideo_args.training_mode or fastvideo_args.distill_mode:
            assert isinstance(fastvideo_args, TrainingArgs)
            self.training_args = fastvideo_args
            assert self.training_args is not None
        else:
            self.fastvideo_args = fastvideo_args
            assert self.fastvideo_args is not None

        self.model_path = model_path
=======
        self.model_path: str = model_path
>>>>>>> dc115298
        self._stages: List[PipelineStage] = []
        self._stage_name_mapping: Dict[str, PipelineStage] = {}

        if required_config_modules is not None:
            self._required_config_modules = required_config_modules

        if self._required_config_modules is None:
            raise NotImplementedError(
                "Subclass must set _required_config_modules")

        maybe_init_distributed_environment_and_model_parallel(
            fastvideo_args.tp_size, fastvideo_args.sp_size)

        # Load modules directly in initialization
        logger.info("Loading pipeline modules...")
        self.modules = self.load_modules(fastvideo_args, loaded_modules)

        if fastvideo_args.training_mode:
            assert isinstance(fastvideo_args, TrainingArgs)
            self.training_args = fastvideo_args
            assert self.training_args is not None
            if self.training_args.log_validation:
                self.initialize_validation_pipeline(self.training_args)
            self.initialize_training_pipeline(self.training_args)

        if fastvideo_args.distill_mode:
            assert self.training_args is not None
            if self.training_args.log_validation:
                self.initialize_validation_pipeline(self.training_args)
            self.initialize_distillation_pipeline(self.training_args)

        self.initialize_pipeline(fastvideo_args)

        if fastvideo_args.inference_mode:
            logger.info("Creating pipeline stages...")
            self.create_pipeline_stages(fastvideo_args)

    def initialize_training_pipeline(self, training_args: TrainingArgs):
        raise NotImplementedError(
            "if training_mode is True, the pipeline must implement this method")

    def initialize_validation_pipeline(self, training_args: TrainingArgs):
        raise NotImplementedError(
            "if log_validation is True, the pipeline must implement this method"
        )

    def initialize_distillation_pipeline(self, training_args: TrainingArgs):
        raise NotImplementedError(
            "if distill_mode is True, the pipeline must implement this method")

    @classmethod
    def from_pretrained(cls,
                        model_path: str,
                        device: Optional[str] = None,
                        torch_dtype: Optional[torch.dtype] = None,
                        pipeline_config: Optional[
                            Union[str
                                  | PipelineConfig]] = None,
                        args: Optional[argparse.Namespace] = None,
                        required_config_modules: Optional[List[str]] = None,
                        loaded_modules: Optional[Dict[str,
                                                      torch.nn.Module]] = None,
                        **kwargs) -> "ComposedPipelineBase":
        """
        Load a pipeline from a pretrained model.
        loaded_modules: Optional[Dict[str, torch.nn.Module]] = None,
        If provided, loaded_modules will be used instead of loading from config/pretrained weights.
        """
<<<<<<< HEAD
        config = None
        # 1. If users provide a pipeline config, it will override the default pipeline config
        if isinstance(pipeline_config, PipelineConfig):
            config = pipeline_config
        else:
            config_cls = get_pipeline_config_cls_for_name(model_path)
            if config_cls is not None:
                config = config_cls()
                if isinstance(pipeline_config, str):
                    config.load_from_json(pipeline_config)

        # 2. If users also provide some kwargs, it will override the pipeline config.
        # The user kwargs shouldn't contain model config parameters!
        if config is None:
            logger.warning("No config found for model %s, using default config",
                           model_path)
            config_args = kwargs
        else:
            config_args = shallow_asdict(config)
            config_args.update(kwargs)

        # Handle both string mode and Mode enum values
        mode_str: str | Enum = getattr(
            args, 'mode', "inference") if args is not None else "inference"
        if hasattr(mode_str, 'value'):
            mode_str = mode_str.value
        mode_str = str(mode_str)

        if mode_str == "inference":
            fastvideo_args = FastVideoArgs(model_path=model_path, **config_args)

            fastvideo_args.model_path = model_path
            for key, value in config_args.items():
                setattr(fastvideo_args, key, value)
        elif mode_str == "training" or mode_str == "distill":
=======
        if args is None or args.inference_mode:

            kwargs['model_path'] = model_path
            fastvideo_args = FastVideoArgs.from_kwargs(kwargs)
        else:
>>>>>>> dc115298
            assert args is not None, "args must be provided for training mode"
            fastvideo_args = TrainingArgs.from_cli_args(args)
            # TODO(will): fix this so that its not so ugly
            fastvideo_args.model_path = model_path
            for key, value in kwargs.items():
                setattr(fastvideo_args, key, value)

            fastvideo_args.use_cpu_offload = False
            # make sure we are in training mode - note: inference_mode is read-only,
            # so we don't set it directly here as it's determined by the mode
            # we hijack the precision to be the master weight type so that the
            # model is loaded with the correct precision. Subsequently we will
            # use FSDP2's MixedPrecisionPolicy to set the precision for the
            # fwd, bwd, and other operations' precision.
            # fastvideo_args.precision = fastvideo_args.master_weight_type
            assert fastvideo_args.pipeline_config.dit_precision == 'fp32', 'only fp32 is supported for training'
            # assert fastvideo_args.precision == 'fp32', 'only fp32 is supported for training'
        else:
            raise ValueError(f"Invalid mode: {mode_str}")

        fastvideo_args.check_fastvideo_args()

        logger.info("fastvideo_args in from_pretrained: %s", fastvideo_args)

        return cls(model_path,
                   fastvideo_args,
                   required_config_modules=required_config_modules,
                   loaded_modules=loaded_modules)

    def get_module(self, module_name: str, default_value: Any = None) -> Any:
        if module_name not in self.modules:
            return default_value
        return self.modules[module_name]

    def add_module(self, module_name: str, module: Any):
        self.modules[module_name] = module

    def _load_config(self, model_path: str) -> Dict[str, Any]:
        model_path = maybe_download_model(self.model_path)
        self.model_path = model_path
        # fastvideo_args.downloaded_model_path = model_path
        logger.info("Model path: %s", model_path)
        config = verify_model_config_and_directory(model_path)
        return cast(Dict[str, Any], config)

    @property
    def required_config_modules(self) -> List[str]:
        """
        List of modules that are required by the pipeline. The names should match
        the diffusers directory and model_index.json file. These modules will be
        loaded using the PipelineComponentLoader and made available in the
        modules dictionary. Access these modules using the get_module method.

        class ConcretePipeline(ComposedPipelineBase):
            _required_config_modules = ["vae", "text_encoder", "transformer", "scheduler", "tokenizer"]
            

            @property
            def required_config_modules(self):
                return self._required_config_modules
        """
        return self._required_config_modules

    @property
    def stages(self) -> List[PipelineStage]:
        """
        List of stages in the pipeline.
        """
        return self._stages

    @abstractmethod
    def create_pipeline_stages(self, fastvideo_args: FastVideoArgs):
        """
        Create the inference pipeline stages.
        """
        raise NotImplementedError

    def create_training_stages(self, training_args: TrainingArgs):
        """
        Create the training pipeline stages.
        """
        raise NotImplementedError

    def initialize_pipeline(self, fastvideo_args: FastVideoArgs):
        """
        Initialize the pipeline.
        """
        return

    def load_modules(
        self,
        fastvideo_args: FastVideoArgs,
        loaded_modules: Optional[Dict[str, torch.nn.Module]] = None
    ) -> Dict[str, Any]:
        """
        Load the modules from the config.
        loaded_modules: Optional[Dict[str, torch.nn.Module]] = None, 
        If provided, loaded_modules will be used instead of loading from config/pretrained weights.
        """

        model_index = self._load_config(self.model_path)
        logger.info("Loading pipeline modules from config: %s", model_index)

        # remove keys that are not pipeline modules
        model_index.pop("_class_name")
        model_index.pop("_diffusers_version")

        # some sanity checks
        assert len(
            model_index
        ) > 1, "model_index.json must contain at least one pipeline module"

        for module_name in self.required_config_modules:
            if module_name not in model_index:
                raise ValueError(
                    f"model_index.json must contain a {module_name} module")

        # all the component models used by the pipeline
        required_modules = self.required_config_modules
        logger.info("Loading required modules: %s", required_modules)

        modules = {}
        for module_name, (transformers_or_diffusers,
                          architecture) in model_index.items():
            if module_name not in required_modules:
                logger.info("Skipping module %s", module_name)
                continue
            if loaded_modules is not None and module_name in loaded_modules:
                logger.info("Using module %s already provided", module_name)
                modules[module_name] = loaded_modules[module_name]
                continue
            component_model_path = os.path.join(self.model_path, module_name)
            module = PipelineComponentLoader.load_module(
                module_name=module_name,
                component_model_path=component_model_path,
                transformers_or_diffusers=transformers_or_diffusers,
                architecture=architecture,
                fastvideo_args=fastvideo_args,
            )
            logger.info("Loaded module %s from %s", module_name,
                        component_model_path)

            if module_name in modules:
                logger.warning("Overwriting module %s", module_name)
            modules[module_name] = module

        # Check if all required modules were loaded
        for module_name in required_modules:
            if module_name not in modules or modules[module_name] is None:
                raise ValueError(
                    f"Required module {module_name} was not loaded properly")

        return modules

    def add_stage(self, stage_name: str, stage: PipelineStage):
        assert self.modules is not None, "No modules are registered"
        self._stages.append(stage)
        self._stage_name_mapping[stage_name] = stage
        setattr(self, stage_name, stage)

    # TODO(will): don't hardcode no_grad
    @torch.no_grad()
    def forward(
        self,
        batch: ForwardBatch,
        fastvideo_args: FastVideoArgs,
    ) -> ForwardBatch:
        """
        Generate a video or image using the pipeline.
        
        Args:
            batch: The batch to generate from.
            fastvideo_args: The inference arguments.
        Returns:
            ForwardBatch: The batch with the generated video or image.
        """
        # Execute each stage
        logger.info("Running pipeline stages: %s",
                    self._stage_name_mapping.keys())
        # logger.info("Batch: %s", batch)
        for stage in self.stages:
            batch = stage(batch, fastvideo_args)

        # Return the output
        return batch<|MERGE_RESOLUTION|>--- conflicted
+++ resolved
@@ -8,11 +8,8 @@
 import argparse
 import os
 from abc import ABC, abstractmethod
-<<<<<<< HEAD
 from copy import deepcopy
 from enum import Enum
-=======
->>>>>>> dc115298
 from typing import Any, Dict, List, Optional, Union, cast
 
 import torch
@@ -58,7 +55,6 @@
         """
         self.fastvideo_args = fastvideo_args
 
-<<<<<<< HEAD
         if fastvideo_args.training_mode or fastvideo_args.distill_mode:
             assert isinstance(fastvideo_args, TrainingArgs)
             self.training_args = fastvideo_args
@@ -68,9 +64,6 @@
             assert self.fastvideo_args is not None
 
         self.model_path = model_path
-=======
-        self.model_path: str = model_path
->>>>>>> dc115298
         self._stages: List[PipelineStage] = []
         self._stage_name_mapping: Dict[str, PipelineStage] = {}
 
@@ -139,49 +132,18 @@
         loaded_modules: Optional[Dict[str, torch.nn.Module]] = None,
         If provided, loaded_modules will be used instead of loading from config/pretrained weights.
         """
-<<<<<<< HEAD
-        config = None
-        # 1. If users provide a pipeline config, it will override the default pipeline config
-        if isinstance(pipeline_config, PipelineConfig):
-            config = pipeline_config
-        else:
-            config_cls = get_pipeline_config_cls_for_name(model_path)
-            if config_cls is not None:
-                config = config_cls()
-                if isinstance(pipeline_config, str):
-                    config.load_from_json(pipeline_config)
-
-        # 2. If users also provide some kwargs, it will override the pipeline config.
-        # The user kwargs shouldn't contain model config parameters!
-        if config is None:
-            logger.warning("No config found for model %s, using default config",
-                           model_path)
-            config_args = kwargs
-        else:
-            config_args = shallow_asdict(config)
-            config_args.update(kwargs)
-
+        
         # Handle both string mode and Mode enum values
         mode_str: str | Enum = getattr(
             args, 'mode', "inference") if args is not None else "inference"
         if hasattr(mode_str, 'value'):
             mode_str = mode_str.value
         mode_str = str(mode_str)
-
+    
         if mode_str == "inference":
-            fastvideo_args = FastVideoArgs(model_path=model_path, **config_args)
-
-            fastvideo_args.model_path = model_path
-            for key, value in config_args.items():
-                setattr(fastvideo_args, key, value)
-        elif mode_str == "training" or mode_str == "distill":
-=======
-        if args is None or args.inference_mode:
-
             kwargs['model_path'] = model_path
             fastvideo_args = FastVideoArgs.from_kwargs(kwargs)
-        else:
->>>>>>> dc115298
+        elif mode_str == "training" or mode_str == "distill":
             assert args is not None, "args must be provided for training mode"
             fastvideo_args = TrainingArgs.from_cli_args(args)
             # TODO(will): fix this so that its not so ugly
