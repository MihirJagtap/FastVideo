--- conflicted
+++ resolved
@@ -55,25 +55,6 @@
         latent_height = batch.height // self.vae.spatial_compression_ratio
         latent_width = batch.width // self.vae.spatial_compression_ratio
 
-<<<<<<< HEAD
-        image = batch.preprocessed_image
-        # TODO(will)
-        if image is None:
-            assert batch.pil_image is not None
-            image = batch.pil_image
-            image = self.preprocess(
-                image,
-                vae_scale_factor=self.vae.spatial_compression_ratio,
-                height=batch.height,
-                width=batch.width).to(get_torch_device(), dtype=torch.float32)
-
-            image = image.unsqueeze(2)
-        else:
-            # assumes image is loaded from parquet file and used for validation
-            torch.distributed.breakpoint()
-            image = image.transpose(1, 2)
-        logger.info("image: %s", image.shape)
-=======
         assert batch.pil_image is not None
         image = batch.pil_image
         image = self.preprocess(
@@ -84,7 +65,6 @@
 
         image = image.unsqueeze(2)
 
->>>>>>> 65ed5885
         video_condition = torch.cat([
             image,
             image.new_zeros(image.shape[0], image.shape[1],
