# SPDX-License-Identifier: Apache-2.0
"""
Denoising stage for diffusion pipelines.
"""

import importlib.util
import inspect
from typing import Any, Dict, Iterable, List, Optional

import torch
from einops import rearrange
from tqdm.auto import tqdm

<<<<<<< HEAD
from fastvideo.v1.distributed import (get_sequence_model_parallel_rank,
                                      get_sequence_model_parallel_world_size,
                                      get_world_group)
=======
from fastvideo.v1.attention import get_attn_backend
from fastvideo.v1.distributed import (get_sp_parallel_rank, get_sp_world_size,
                                      get_torch_device, get_world_group)
>>>>>>> 66012d3a
from fastvideo.v1.distributed.communication_op import (
    sequence_model_parallel_all_gather)
from fastvideo.v1.fastvideo_args import FastVideoArgs
from fastvideo.v1.forward_context import set_forward_context
from fastvideo.v1.layers.attention import get_attn_backend
from fastvideo.v1.logger import init_logger
from fastvideo.v1.pipelines.pipeline_batch_info import ForwardBatch
from fastvideo.v1.pipelines.stages.base import PipelineStage
from fastvideo.v1.platforms import _Backend

st_attn_available = False
if importlib.util.find_spec("st_attn") is not None:
    st_attn_available = True
<<<<<<< HEAD

    from fastvideo.v1.layers.attention.backends.sliding_tile_attn import (
=======
    from fastvideo.v1.attention.backends.sliding_tile_attn import (
>>>>>>> 66012d3a
        SlidingTileAttentionBackend)

vsa_available = False
if importlib.util.find_spec("vsa") is not None:
    vsa_available = True
    from fastvideo.v1.attention.backends.video_sparse_attn import (
        VideoSparseAttentionBackend)

logger = init_logger(__name__)


class DenoisingStage(PipelineStage):
    """
    Stage for running the denoising loop in diffusion pipelines.
    
    This stage handles the iterative denoising process that transforms
    the initial noise into the final output.
    """

    def __init__(self, transformer, scheduler) -> None:
        super().__init__()
        self.transformer = transformer
        self.scheduler = scheduler
        attn_head_size = self.transformer.hidden_size // self.transformer.num_attention_heads
        self.attn_backend = get_attn_backend(
            head_size=attn_head_size,
            dtype=torch.float16,  # TODO(will): hack
            supported_attention_backends=(_Backend.SLIDING_TILE_ATTN,
                                          _Backend.VIDEO_SPARSE_ATTN,
                                          _Backend.FLASH_ATTN,
                                          _Backend.TORCH_SDPA)  # hack
        )

    def forward(
        self,
        batch: ForwardBatch,
        fastvideo_args: FastVideoArgs,
    ) -> ForwardBatch:
        """
        Run the denoising loop.
        
        Args:
            batch: The current batch information.
            fastvideo_args: The inference arguments.
            
        Returns:
            The batch with denoised latents.
        """
        # Prepare extra step kwargs for scheduler
        extra_step_kwargs = self.prepare_extra_func_kwargs(
            self.scheduler.step,
            {
                "generator": batch.generator,
                "eta": batch.eta
            },
        )

        # Setup precision and autocast settings
        # TODO(will): make the precision configurable for inference
        # target_dtype = PRECISION_TO_TYPE[fastvideo_args.precision]
        target_dtype = torch.bfloat16
        autocast_enabled = (target_dtype != torch.float32
                            ) and not fastvideo_args.disable_autocast

        # Handle sequence parallelism if enabled
        sp_world_size, rank_in_sp_group = get_sp_world_size(
        ), get_sp_parallel_rank()
        sp_group = sp_world_size > 1
        if sp_group:
            latents = rearrange(batch.latents,
                                "b t (n s) h w -> b t n s h w",
                                n=sp_world_size).contiguous()
            latents = latents[:, :, rank_in_sp_group, :, :, :]
            batch.latents = latents
            if batch.image_latent is not None:
                image_latent = rearrange(batch.image_latent,
                                         "b t (n s) h w -> b t n s h w",
                                         n=sp_world_size).contiguous()
                image_latent = image_latent[:, :, rank_in_sp_group, :, :, :]
                batch.image_latent = image_latent
        # Get timesteps and calculate warmup steps
        timesteps = batch.timesteps
        # TODO(will): remove this once we add input/output validation for stages
        if timesteps is None:
            raise ValueError("Timesteps must be provided")
        num_inference_steps = batch.num_inference_steps
        num_warmup_steps = len(
            timesteps) - num_inference_steps * self.scheduler.order

        # Create 3D list for mask strategy
        def dict_to_3d_list(mask_strategy,
                            t_max=50,
                            l_max=60,
                            h_max=24) -> List:
            result = [[[None for _ in range(h_max)] for _ in range(l_max)]
                      for _ in range(t_max)]
            if mask_strategy is None:
                return result
            for key, value in mask_strategy.items():
                t, layer, h = map(int, key.split('_'))
                result[t][layer][h] = value
            return result

        # Prepare image latents and embeddings for I2V generation
        image_embeds = batch.image_embeds
        if len(image_embeds) > 0:
            assert torch.isnan(image_embeds[0]).sum() == 0
            image_embeds = [
                image_embed.to(target_dtype) for image_embed in image_embeds
            ]

        image_kwargs = self.prepare_extra_func_kwargs(
            self.transformer.forward,
            {
                "encoder_hidden_states_image": image_embeds,
                "mask_strategy": dict_to_3d_list(None)
            },
        )

        pos_cond_kwargs = self.prepare_extra_func_kwargs(
            self.transformer.forward,
            {
                "encoder_hidden_states_2": batch.clip_embedding_pos,
                "encoder_attention_mask": batch.prompt_attention_mask,
            },
        )

        neg_cond_kwargs = self.prepare_extra_func_kwargs(
            self.transformer.forward,
            {
                "encoder_hidden_states_2": batch.clip_embedding_neg,
                "encoder_attention_mask": batch.negative_attention_mask,
            },
        )

        # Prepare STA parameters
        if st_attn_available and self.attn_backend == SlidingTileAttentionBackend:
            self.prepare_sta_param(batch, fastvideo_args)

        # Get latents and embeddings
        latents = batch.latents
        prompt_embeds = batch.prompt_embeds
        assert torch.isnan(prompt_embeds[0]).sum() == 0
        if batch.do_classifier_free_guidance:
            neg_prompt_embeds = batch.negative_prompt_embeds
            assert neg_prompt_embeds is not None
            assert torch.isnan(neg_prompt_embeds[0]).sum() == 0

        # Run denoising loop
        with self.progress_bar(total=num_inference_steps) as progress_bar:
            for i, t in enumerate(timesteps):
                # Skip if interrupted
                if hasattr(self, 'interrupt') and self.interrupt:
                    continue

                # Expand latents for I2V
                latent_model_input = latents.to(target_dtype)
                if batch.image_latent is not None:
                    latent_model_input = torch.cat(
                        [latent_model_input, batch.image_latent],
                        dim=1).to(target_dtype)
                assert torch.isnan(latent_model_input).sum() == 0
                latent_model_input = self.scheduler.scale_model_input(
                    latent_model_input, t)

                # Prepare inputs for transformer
                t_expand = t.repeat(latent_model_input.shape[0])
                guidance_expand = (torch.tensor(
                    [fastvideo_args.embedded_cfg_scale] *
                    latent_model_input.shape[0],
                    dtype=torch.float32,
                    device=get_torch_device(),
                ).to(target_dtype) * 1000.0 if fastvideo_args.embedded_cfg_scale
                                   is not None else None)

                # Predict noise residual
                with torch.autocast(device_type="cuda",
                                    dtype=target_dtype,
                                    enabled=autocast_enabled):
                    if (st_attn_available
                            and self.attn_backend == SlidingTileAttentionBackend
                        ) or (vsa_available and self.attn_backend
                              == VideoSparseAttentionBackend):
                        self.attn_metadata_builder_cls = self.attn_backend.get_builder_cls(
                        )

                        if self.attn_metadata_builder_cls is not None:
                            self.attn_metadata_builder = self.attn_metadata_builder_cls(
                            )
                            # TODO(will): clean this up
                            attn_metadata = self.attn_metadata_builder.build(
                                current_timestep=i,
                                forward_batch=batch,
                                fastvideo_args=fastvideo_args,
                            )
                            assert attn_metadata is not None, "attn_metadata cannot be None"
                        else:
                            attn_metadata = None
                    else:
                        attn_metadata = None
                    # TODO(will): finalize the interface. vLLM uses this to
                    # support torch dynamo compilation. They pass in
                    # attn_metadata, vllm_config, and num_tokens. We can pass in
                    # fastvideo_args or training_args, and attn_metadata.
                    batch.is_cfg_negative = False
                    with set_forward_context(
                            current_timestep=i,
                            attn_metadata=attn_metadata,
                            forward_batch=batch,
                            # fastvideo_args=fastvideo_args
                    ):
                        # Run transformer
                        noise_pred = self.transformer(
                            latent_model_input,
                            prompt_embeds,
                            t_expand,
                            guidance=guidance_expand,
                            **image_kwargs,
                            **pos_cond_kwargs,
                        )

                    # Apply guidance
                    if batch.do_classifier_free_guidance:
                        batch.is_cfg_negative = True
                        with set_forward_context(
                                current_timestep=i,
                                attn_metadata=attn_metadata,
                                forward_batch=batch,
                                # fastvideo_args=fastvideo_args
                        ):
                            # Run transformer
                            noise_pred_uncond = self.transformer(
                                latent_model_input,
                                neg_prompt_embeds,
                                t_expand,
                                guidance=guidance_expand,
                                **image_kwargs,
                                **neg_cond_kwargs,
                            )
                        noise_pred_text = noise_pred
                        noise_pred = noise_pred_uncond + batch.guidance_scale * (
                            noise_pred_text - noise_pred_uncond)

                        # Apply guidance rescale if needed
                        if batch.guidance_rescale > 0.0:
                            # Based on 3.4. in https://arxiv.org/pdf/2305.08891.pdf
                            noise_pred = self.rescale_noise_cfg(
                                noise_pred,
                                noise_pred_text,
                                guidance_rescale=batch.guidance_rescale,
                            )

                    # Compute the previous noisy sample
                    latents = self.scheduler.step(noise_pred,
                                                  t,
                                                  latents,
                                                  **extra_step_kwargs,
                                                  return_dict=False)[0]

                # Update progress bar
                if i == len(timesteps) - 1 or (
                    (i + 1) > num_warmup_steps and
                    (i + 1) % self.scheduler.order == 0
                        and progress_bar is not None):
                    progress_bar.update()

        # Gather results if using sequence parallelism
        if sp_group:
            latents = sequence_model_parallel_all_gather(latents, dim=2)

        # Update batch with final latents
        batch.latents = latents

        # Save STA mask search results if needed
        if st_attn_available and self.attn_backend == SlidingTileAttentionBackend and fastvideo_args.STA_mode == 'STA_searching':
            self.save_sta_search_results(batch)

        if fastvideo_args.use_cpu_offload:
            self.transformer.to('cpu')
            torch.cuda.empty_cache()

        return batch

    def prepare_extra_func_kwargs(self, func, kwargs) -> Dict[str, Any]:
        """
        Prepare extra kwargs for the scheduler step / denoise step.
        
        Args:
            func: The function to prepare kwargs for.
            kwargs: The kwargs to prepare.
            
        Returns:
            The prepared kwargs.
        """
        extra_step_kwargs = {}
        for k, v in kwargs.items():
            accepts = k in set(inspect.signature(func).parameters.keys())
            if accepts:
                extra_step_kwargs[k] = v
        return extra_step_kwargs

    def progress_bar(self,
                     iterable: Optional[Iterable] = None,
                     total: Optional[int] = None) -> tqdm:
        """
        Create a progress bar for the denoising process.
        
        Args:
            iterable: The iterable to iterate over.
            total: The total number of items.
            
        Returns:
            A tqdm progress bar.
        """
        local_rank = get_world_group().local_rank
        if local_rank == 0:
            return tqdm(iterable=iterable, total=total)
        else:
            return tqdm(iterable=iterable, total=total, disable=True)

    def rescale_noise_cfg(self,
                          noise_cfg,
                          noise_pred_text,
                          guidance_rescale=0.0) -> torch.Tensor:
        """
        Rescale noise prediction according to guidance_rescale.
        
        Based on findings of "Common Diffusion Noise Schedules and Sample Steps are Flawed"
        (https://arxiv.org/pdf/2305.08891.pdf), Section 3.4.
        
        Args:
            noise_cfg: The noise prediction with guidance.
            noise_pred_text: The text-conditioned noise prediction.
            guidance_rescale: The guidance rescale factor.
            
        Returns:
            The rescaled noise prediction.
        """
        std_text = noise_pred_text.std(dim=list(range(1, noise_pred_text.ndim)),
                                       keepdim=True)
        std_cfg = noise_cfg.std(dim=list(range(1, noise_cfg.ndim)),
                                keepdim=True)
        # Rescale the results from guidance (fixes overexposure)
        noise_pred_rescaled = noise_cfg * (std_text / std_cfg)
        # Mix with the original results from guidance by factor guidance_rescale
        noise_cfg = (guidance_rescale * noise_pred_rescaled +
                     (1 - guidance_rescale) * noise_cfg)
        return noise_cfg

    def prepare_sta_param(self, batch: ForwardBatch,
                          fastvideo_args: FastVideoArgs):
        """
        Prepare Sliding Tile Attention (STA) parameters and settings.
        
        Args:
            batch: The current batch information.
            fastvideo_args: The inference arguments.
        """
        # TODO(kevin): STA mask search, currently only support Wan2.1 with 69x768x1280
        from fastvideo.v1.STA_configuration import configure_sta
        STA_mode = fastvideo_args.STA_mode
        skip_time_steps = fastvideo_args.skip_time_steps
        if batch.timesteps is None:
            raise ValueError("Timesteps must be provided")
        timesteps_num = batch.timesteps.shape[0]

        logger.info("STA_mode: %s", STA_mode)
        if (batch.num_frames, batch.height,
                batch.width) != (69, 768, 1280) and STA_mode != "STA_inference":
            raise NotImplementedError(
                "STA mask search/tuning is not supported for this resolution")

        if STA_mode == "STA_searching" or STA_mode == "STA_tuning" or STA_mode == "STA_tuning_cfg":
            size = (batch.width, batch.height)
            if size == (1280, 768):
                # TODO: make it configurable
                sparse_mask_candidates_searching = [
                    "3, 1, 10", "1, 5, 7", "3, 3, 3", "1, 6, 5", "1, 3, 10",
                    "3, 6, 1"
                ]
                sparse_mask_candidates_tuning = [
                    "3, 1, 10", "1, 5, 7", "3, 3, 3", "1, 6, 5", "1, 3, 10",
                    "3, 6, 1"
                ]
                full_mask = ["3,6,10"]
            else:
                raise NotImplementedError(
                    "STA mask search is not supported for this resolution")
        layer_num = self.transformer.config.num_layers
        # specific for HunyuanVideo
        if hasattr(self.transformer.config, "num_single_layers"):
            layer_num += self.transformer.config.num_single_layers
        head_num = self.transformer.config.num_attention_heads

        if STA_mode == "STA_searching":
            STA_param = configure_sta(
                mode='STA_searching',
                layer_num=layer_num,
                head_num=head_num,
                time_step_num=timesteps_num,
                mask_candidates=sparse_mask_candidates_searching +
                full_mask,  # last is full mask; Can add more sparse masks while keep last one as full mask
            )
        elif STA_mode == 'STA_tuning':
            STA_param = configure_sta(
                mode='STA_tuning',
                layer_num=layer_num,
                head_num=head_num,
                time_step_num=timesteps_num,
                mask_search_files_path=
                f'output/mask_search_result_pos_{size[0]}x{size[1]}/',
                mask_candidates=sparse_mask_candidates_tuning,
                full_attention_mask=[int(x) for x in full_mask[0].split(',')],
                skip_time_steps=
                skip_time_steps,  # Use full attention for first 12 steps
                save_dir=
                f'output/mask_search_strategy_{size[0]}x{size[1]}/',  # Custom save directory
                timesteps=timesteps_num)
        elif STA_mode == 'STA_tuning_cfg':
            STA_param = configure_sta(
                mode='STA_tuning_cfg',
                layer_num=layer_num,
                head_num=head_num,
                time_step_num=timesteps_num,
                mask_search_files_path_pos=
                f'output/mask_search_result_pos_{size[0]}x{size[1]}/',
                mask_search_files_path_neg=
                f'output/mask_search_result_neg_{size[0]}x{size[1]}/',
                mask_candidates=sparse_mask_candidates_tuning,
                full_attention_mask=[int(x) for x in full_mask[0].split(',')],
                skip_time_steps=skip_time_steps,
                save_dir=f'output/mask_search_strategy_{size[0]}x{size[1]}/',
                timesteps=timesteps_num)
        elif STA_mode == 'STA_inference':
            import fastvideo.v1.envs as envs
            config_file = envs.FASTVIDEO_ATTENTION_CONFIG
            if config_file is None:
                raise ValueError("FASTVIDEO_ATTENTION_CONFIG is not set")
            STA_param = configure_sta(mode='STA_inference',
                                      layer_num=layer_num,
                                      head_num=head_num,
                                      time_step_num=timesteps_num,
                                      load_path=config_file)

        batch.STA_param = STA_param
        batch.mask_search_final_result_pos = [[] for _ in range(timesteps_num)]
        batch.mask_search_final_result_neg = [[] for _ in range(timesteps_num)]

    def save_sta_search_results(self, batch: ForwardBatch):
        """
        Save the STA mask search results.
        
        Args:
            batch: The current batch information.
        """
        size = (batch.width, batch.height)
        if size == (1280, 768):
            # TODO: make it configurable
            sparse_mask_candidates_searching = [
                "3, 1, 10", "1, 5, 7", "3, 3, 3", "1, 6, 5", "1, 3, 10",
                "3, 6, 1"
            ]
        else:
            raise NotImplementedError(
                "STA mask search is not supported for this resolution")

        from fastvideo.v1.STA_configuration import save_mask_search_results
        if batch.mask_search_final_result_pos is not None and batch.prompt is not None:
            save_mask_search_results(
                [
                    dict(layer_data)
                    for layer_data in batch.mask_search_final_result_pos
                ],
                prompt=str(batch.prompt),
                mask_strategies=sparse_mask_candidates_searching,
                output_dir=f'output/mask_search_result_pos_{size[0]}x{size[1]}/'
            )
        if batch.mask_search_final_result_neg is not None and batch.prompt is not None:
            save_mask_search_results(
                [
                    dict(layer_data)
                    for layer_data in batch.mask_search_final_result_neg
                ],
                prompt=str(batch.prompt),
                mask_strategies=sparse_mask_candidates_searching,
                output_dir=f'output/mask_search_result_neg_{size[0]}x{size[1]}/'
            )<|MERGE_RESOLUTION|>--- conflicted
+++ resolved
@@ -11,15 +11,8 @@
 from einops import rearrange
 from tqdm.auto import tqdm
 
-<<<<<<< HEAD
-from fastvideo.v1.distributed import (get_sequence_model_parallel_rank,
-                                      get_sequence_model_parallel_world_size,
-                                      get_world_group)
-=======
-from fastvideo.v1.attention import get_attn_backend
 from fastvideo.v1.distributed import (get_sp_parallel_rank, get_sp_world_size,
                                       get_torch_device, get_world_group)
->>>>>>> 66012d3a
 from fastvideo.v1.distributed.communication_op import (
     sequence_model_parallel_all_gather)
 from fastvideo.v1.fastvideo_args import FastVideoArgs
@@ -33,12 +26,8 @@
 st_attn_available = False
 if importlib.util.find_spec("st_attn") is not None:
     st_attn_available = True
-<<<<<<< HEAD
 
     from fastvideo.v1.layers.attention.backends.sliding_tile_attn import (
-=======
-    from fastvideo.v1.attention.backends.sliding_tile_attn import (
->>>>>>> 66012d3a
         SlidingTileAttentionBackend)
 
 vsa_available = False
