# SPDX-License-Identifier: Apache-2.0
# Adapted from vllm: https://github.com/vllm-project/vllm/blob/v0.7.3/vllm/platforms/cuda.py
"""Code inside this file can safely assume cuda platform, e.g. importing
pynvml. However, it should not initialize cuda context.
"""

import os
from functools import lru_cache, wraps
from typing import Callable, List, Optional, Tuple, TypeVar, Union

import torch
from typing_extensions import ParamSpec

import fastvideo.v1.envs as envs
from fastvideo.v1.logger import init_logger
from fastvideo.v1.platforms.interface import (DeviceCapability, Platform,
                                              PlatformEnum, _Backend)
from fastvideo.v1.utils import import_pynvml

logger = init_logger(__name__)

_P = ParamSpec("_P")
_R = TypeVar("_R")

pynvml = import_pynvml()  # type: ignore[no-untyped-call]

# pytorch 2.5 uses cudnn sdpa by default, which will cause crash on some models
# see https://github.com/huggingface/diffusers/issues/9704 for details
torch.backends.cuda.enable_cudnn_sdp(False)


def device_id_to_physical_device_id(device_id: int) -> int:
    if "CUDA_VISIBLE_DEVICES" in os.environ:
        device_ids = os.environ["CUDA_VISIBLE_DEVICES"].split(",")
        if device_ids == [""]:
            msg = (
                "CUDA_VISIBLE_DEVICES is set to empty string, which means"
                " GPU support is disabled. If you are using ray, please unset"
                " the environment variable `CUDA_VISIBLE_DEVICES` inside the"
                " worker/actor. "
                "Check https://github.com/vllm-project/vllm/issues/8402 for"
                " more information.")
            raise RuntimeError(msg)
        physical_device_id = device_ids[device_id]
        return int(physical_device_id)
    else:
        return device_id


def with_nvml_context(fn: Callable[_P, _R]) -> Callable[_P, _R]:

    @wraps(fn)
    def wrapper(*args: _P.args, **kwargs: _P.kwargs) -> _R:
        pynvml.nvmlInit()
        try:
            return fn(*args, **kwargs)
        finally:
            pynvml.nvmlShutdown()

    return wrapper


class CudaPlatformBase(Platform):
    _enum = PlatformEnum.CUDA
    device_name: str = "cuda"
    device_type: str = "cuda"
    dispatch_key: str = "CUDA"
    device_control_env_var: str = "CUDA_VISIBLE_DEVICES"

    @classmethod
    def get_device_capability(cls,
                              device_id: int = 0) -> Optional[DeviceCapability]:
        raise NotImplementedError

    @classmethod
    def get_device_name(cls, device_id: int = 0) -> str:
        raise NotImplementedError

    @classmethod
    def get_device_total_memory(cls, device_id: int = 0) -> int:
        raise NotImplementedError

    @classmethod
    def is_async_output_supported(cls, enforce_eager: Optional[bool]) -> bool:
        if enforce_eager:
            logger.warning(
                "To see benefits of async output processing, enable CUDA "
                "graph. Since, enforce-eager is enabled, async output "
                "processor cannot be used")
            return False
        return True

    @classmethod
    def is_full_nvlink(cls, device_ids: List[int]) -> bool:
        raise NotImplementedError

    @classmethod
    def log_warnings(cls) -> None:
        pass

    @classmethod
    def get_current_memory_usage(cls,
                                 device: Optional[torch.types.Device] = None
                                 ) -> float:
        torch.cuda.reset_peak_memory_stats(device)
        return float(torch.cuda.max_memory_allocated(device))

    @classmethod
    def get_attn_backend_cls(cls, selected_backend: Optional[_Backend],
                             head_size: int, dtype: torch.dtype) -> str:
        # TODO(will): maybe come up with a more general interface for local attention
        # if distributed is False, we always try to use Flash attn

        logger.info("Trying FASTVIDEO_ATTENTION_BACKEND=%s",
                    envs.FASTVIDEO_ATTENTION_BACKEND)
        if selected_backend == _Backend.SLIDING_TILE_ATTN:
            try:
                from st_attn import sliding_tile_attention  # noqa: F401

                from fastvideo.v1.layers.attention.backends.sliding_tile_attn import (  # noqa: F401
                    SlidingTileAttentionBackend)
                logger.info("Using Sliding Tile Attention backend.")
                return "fastvideo.v1.attention.backends.sliding_tile_attn.SlidingTileAttentionBackend"
            except ImportError as e:
                logger.info(e)
                logger.info(
                    "Sliding Tile Attention backend is not installed. Fall back to Flash Attention."
                )
        elif selected_backend == _Backend.SAGE_ATTN:
            try:
                from sageattention import sageattn  # noqa: F401

                from fastvideo.v1.layers.attention.backends.sage_attn import (  # noqa: F401
                    SageAttentionBackend)
                logger.info("Using Sage Attention backend.")
                return "fastvideo.v1.attention.backends.sage_attn.SageAttentionBackend"
            except ImportError as e:
                logger.info(e)
                logger.info(
                    "Sage Attention backend is not installed. Fall back to Flash Attention."
                )
        elif selected_backend == _Backend.VIDEO_SPARSE_ATTN:
            try:
                from vsa import block_sparse_attn  # noqa: F401

                from fastvideo.v1.attention.backends.video_sparse_attn import (  # noqa: F401
                    VideoSparseAttentionBackend)
                logger.info("Using Video Sparse Attention backend.")
                return "fastvideo.v1.attention.backends.video_sparse_attn.VideoSparseAttentionBackend"
            except ImportError as e:
                logger.info(e)
                logger.info(
                    "Video Sparse Attention backend is not installed. Fall back to Flash Attention."
                )
        elif selected_backend == _Backend.TORCH_SDPA:
            logger.info("Using Torch SDPA backend.")
            return "fastvideo.v1.attention.backends.sdpa.SDPABackend"
        elif selected_backend == _Backend.FLASH_ATTN or selected_backend is None:
            pass
        elif selected_backend:
            raise ValueError(f"Invalid attention backend for {cls.device_name}")

        target_backend = _Backend.FLASH_ATTN
        if not cls.has_device_capability(80):
            logger.info(
                "Cannot use FlashAttention-2 backend for Volta and Turing "
                "GPUs.")
            target_backend = _Backend.TORCH_SDPA
        elif dtype not in (torch.float16, torch.bfloat16):
            logger.info(
                "Cannot use FlashAttention-2 backend for dtype other than "
                "torch.float16 or torch.bfloat16.")
            target_backend = _Backend.TORCH_SDPA

        # FlashAttn is valid for the model, checking if the package is
        # installed.
        if target_backend == _Backend.FLASH_ATTN:
            try:
                import flash_attn  # noqa: F401

                from fastvideo.v1.layers.attention.backends.flash_attn import (  # noqa: F401
                    FlashAttentionBackend)

                supported_sizes = \
                    FlashAttentionBackend.get_supported_head_sizes()
                if head_size not in supported_sizes:
                    logger.info(
                        "Cannot use FlashAttention-2 backend for head size %d.",
                        head_size)
                    target_backend = _Backend.TORCH_SDPA
            except ImportError:
                logger.info("Cannot use FlashAttention-2 backend because the "
                            "flash_attn package is not found. "
                            "Make sure that flash_attn was built and installed "
                            "(on by default).")
                target_backend = _Backend.TORCH_SDPA

        if target_backend == _Backend.TORCH_SDPA:
            logger.info("Using Torch SDPA backend.")
            return "fastvideo.v1.attention.backends.sdpa.SDPABackend"

        logger.info("Using Flash Attention backend.")
        return "fastvideo.v1.attention.backends.flash_attn.FlashAttentionBackend"

<<<<<<< HEAD
        target_backend = _Backend.FLASH_ATTN
        if not cls.has_device_capability(80):
            logger.info(
                "Cannot use FlashAttention-2 backend for Volta and Turing "
                "GPUs.")
            target_backend = _Backend.TORCH_SDPA
        elif dtype not in (torch.float16, torch.bfloat16):
            logger.info(
                "Cannot use FlashAttention-2 backend for dtype=%s (other than torch.float16 or torch.bfloat16).",
                dtype)
            target_backend = _Backend.TORCH_SDPA

        # FlashAttn is valid for the model, checking if the package is
        # installed.
        if target_backend == _Backend.FLASH_ATTN:
            try:
                import flash_attn  # noqa: F401

                from fastvideo.v1.layers.attention.backends.flash_attn import (  # noqa: F401
                    FlashAttentionBackend)

                supported_sizes = \
                    FlashAttentionBackend.get_supported_head_sizes()
                if head_size not in supported_sizes:
                    logger.info(
                        "Cannot use FlashAttention-2 backend for head size %d.",
                        head_size)
                    target_backend = _Backend.TORCH_SDPA
            except ImportError:
                logger.info("Cannot use FlashAttention-2 backend because the "
                            "flash_attn package is not found. "
                            "Make sure that flash_attn was built and installed "
                            "(on by default).")
                target_backend = _Backend.TORCH_SDPA

        if target_backend == _Backend.TORCH_SDPA:
            # TODO(will): Implement torch SDPA backend.
            raise NotImplementedError("Torch SDPA is not implemented yet.")
            logger.info(
                "Using torch.nn.functional.scaled_dot_product_attention backend."
            )
            return "fastvideo.v1.attention.backends.torch_sdpa.TorchSDPA"

        logger.info("Using Flash Attention backend.")
        return "fastvideo.v1.attention.backends.flash_attn.FlashAttentionBackend"

=======
>>>>>>> 66012d3a
    @classmethod
    def get_device_communicator_cls(cls) -> str:
        return "fastvideo.v1.distributed.device_communicators.cuda_communicator.CudaCommunicator"  # noqa


# NVML utils
# Note that NVML is not affected by `CUDA_VISIBLE_DEVICES`,
# all the related functions work on real physical device ids.
# the major benefit of using NVML is that it will not initialize CUDA
class NvmlCudaPlatform(CudaPlatformBase):

    @classmethod
    @lru_cache(maxsize=8)
    @with_nvml_context
    def get_device_capability(cls,
                              device_id: int = 0) -> Optional[DeviceCapability]:
        try:
            physical_device_id = device_id_to_physical_device_id(device_id)
            handle = pynvml.nvmlDeviceGetHandleByIndex(physical_device_id)
            major, minor = pynvml.nvmlDeviceGetCudaComputeCapability(handle)
            return DeviceCapability(major=major, minor=minor)
        except RuntimeError:
            return None

    @classmethod
    @lru_cache(maxsize=8)
    @with_nvml_context
    def has_device_capability(
        cls,
        capability: Union[Tuple[int, int], int],
        device_id: int = 0,
    ) -> bool:
        try:
            return bool(super().has_device_capability(capability, device_id))
        except RuntimeError:
            return False

    @classmethod
    @lru_cache(maxsize=8)
    @with_nvml_context
    def get_device_name(cls, device_id: int = 0) -> str:
        physical_device_id = device_id_to_physical_device_id(device_id)
        return cls._get_physical_device_name(physical_device_id)

    @classmethod
    @lru_cache(maxsize=8)
    @with_nvml_context
    def get_device_uuid(cls, device_id: int = 0) -> str:
        physical_device_id = device_id_to_physical_device_id(device_id)
        handle = pynvml.nvmlDeviceGetHandleByIndex(physical_device_id)
        return str(pynvml.nvmlDeviceGetUUID(handle))

    @classmethod
    @lru_cache(maxsize=8)
    @with_nvml_context
    def get_device_total_memory(cls, device_id: int = 0) -> int:
        physical_device_id = device_id_to_physical_device_id(device_id)
        handle = pynvml.nvmlDeviceGetHandleByIndex(physical_device_id)
        return int(pynvml.nvmlDeviceGetMemoryInfo(handle).total)

    @classmethod
    @with_nvml_context
    def is_full_nvlink(cls, physical_device_ids: List[int]) -> bool:
        """
        query if the set of gpus are fully connected by nvlink (1 hop)
        """
        handles = [
            pynvml.nvmlDeviceGetHandleByIndex(i) for i in physical_device_ids
        ]
        for i, handle in enumerate(handles):
            for j, peer_handle in enumerate(handles):
                if i < j:
                    try:
                        p2p_status = pynvml.nvmlDeviceGetP2PStatus(
                            handle,
                            peer_handle,
                            pynvml.NVML_P2P_CAPS_INDEX_NVLINK,
                        )
                        if p2p_status != pynvml.NVML_P2P_STATUS_OK:
                            return False
                    except pynvml.NVMLError:
                        logger.exception(
                            "NVLink detection failed. This is normal if"
                            " your machine has no NVLink equipped.")
                        return False
        return True

    @classmethod
    def _get_physical_device_name(cls, device_id: int = 0) -> str:
        handle = pynvml.nvmlDeviceGetHandleByIndex(device_id)
        return str(pynvml.nvmlDeviceGetName(handle))

    @classmethod
    @with_nvml_context
    def log_warnings(cls) -> None:
        device_ids: int = pynvml.nvmlDeviceGetCount()
        if device_ids > 1:
            device_names = [
                cls._get_physical_device_name(i) for i in range(device_ids)
            ]
            if (len(set(device_names)) > 1
                    and os.environ.get("CUDA_DEVICE_ORDER") != "PCI_BUS_ID"):
                logger.warning(
                    "Detected different devices in the system: %s. Please"
                    " make sure to set `CUDA_DEVICE_ORDER=PCI_BUS_ID` to "
                    "avoid unexpected behavior.",
                    ", ".join(device_names),
                )


class NonNvmlCudaPlatform(CudaPlatformBase):

    @classmethod
    def get_device_capability(cls, device_id: int = 0) -> DeviceCapability:
        major, minor = torch.cuda.get_device_capability(device_id)
        return DeviceCapability(major=major, minor=minor)

    @classmethod
    def get_device_name(cls, device_id: int = 0) -> str:
        return str(torch.cuda.get_device_name(device_id))

    @classmethod
    def get_device_total_memory(cls, device_id: int = 0) -> int:
        device_props = torch.cuda.get_device_properties(device_id)
        return int(device_props.total_memory)

    @classmethod
    def is_full_nvlink(cls, physical_device_ids: List[int]) -> bool:
        logger.exception("NVLink detection not possible, as context support was"
                         " not found. Assuming no NVLink available.")
        return False


# Autodetect either NVML-enabled or non-NVML platform
# based on whether NVML is available.
nvml_available = False
try:
    try:
        pynvml.nvmlInit()
        nvml_available = True
    except Exception:
        # On Jetson, NVML is not supported.
        nvml_available = False
finally:
    if nvml_available:
        pynvml.nvmlShutdown()

CudaPlatform = NvmlCudaPlatform if nvml_available else NonNvmlCudaPlatform

try:
    from sphinx.ext.autodoc.mock import _MockModule

    if not isinstance(pynvml, _MockModule):
        CudaPlatform.log_warnings()
except ModuleNotFoundError:
    CudaPlatform.log_warnings()<|MERGE_RESOLUTION|>--- conflicted
+++ resolved
@@ -202,55 +202,6 @@
         logger.info("Using Flash Attention backend.")
         return "fastvideo.v1.attention.backends.flash_attn.FlashAttentionBackend"
 
-<<<<<<< HEAD
-        target_backend = _Backend.FLASH_ATTN
-        if not cls.has_device_capability(80):
-            logger.info(
-                "Cannot use FlashAttention-2 backend for Volta and Turing "
-                "GPUs.")
-            target_backend = _Backend.TORCH_SDPA
-        elif dtype not in (torch.float16, torch.bfloat16):
-            logger.info(
-                "Cannot use FlashAttention-2 backend for dtype=%s (other than torch.float16 or torch.bfloat16).",
-                dtype)
-            target_backend = _Backend.TORCH_SDPA
-
-        # FlashAttn is valid for the model, checking if the package is
-        # installed.
-        if target_backend == _Backend.FLASH_ATTN:
-            try:
-                import flash_attn  # noqa: F401
-
-                from fastvideo.v1.layers.attention.backends.flash_attn import (  # noqa: F401
-                    FlashAttentionBackend)
-
-                supported_sizes = \
-                    FlashAttentionBackend.get_supported_head_sizes()
-                if head_size not in supported_sizes:
-                    logger.info(
-                        "Cannot use FlashAttention-2 backend for head size %d.",
-                        head_size)
-                    target_backend = _Backend.TORCH_SDPA
-            except ImportError:
-                logger.info("Cannot use FlashAttention-2 backend because the "
-                            "flash_attn package is not found. "
-                            "Make sure that flash_attn was built and installed "
-                            "(on by default).")
-                target_backend = _Backend.TORCH_SDPA
-
-        if target_backend == _Backend.TORCH_SDPA:
-            # TODO(will): Implement torch SDPA backend.
-            raise NotImplementedError("Torch SDPA is not implemented yet.")
-            logger.info(
-                "Using torch.nn.functional.scaled_dot_product_attention backend."
-            )
-            return "fastvideo.v1.attention.backends.torch_sdpa.TorchSDPA"
-
-        logger.info("Using Flash Attention backend.")
-        return "fastvideo.v1.attention.backends.flash_attn.FlashAttentionBackend"
-
-=======
->>>>>>> 66012d3a
     @classmethod
     def get_device_communicator_cls(cls) -> str:
         return "fastvideo.v1.distributed.device_communicators.cuda_communicator.CudaCommunicator"  # noqa
