--- conflicted
+++ resolved
@@ -705,9 +705,7 @@
     # simulate generator forward to match inference
     simulate_generator_forward: bool = False
     warp_denoising_step: bool = False
-<<<<<<< HEAD
     intermediate_latents_visualization: bool = False
-=======
 
     # Self-forcing specific arguments
     num_frame_per_block: int = 3
@@ -718,7 +716,6 @@
     same_step_across_blocks: bool = False  # Use same exit timestep for all blocks
     last_step_only: bool = False  # Only use the last timestep for training
     context_noise: int = 0  # Context noise level for cache updates
->>>>>>> 140fb9f2
 
     @classmethod
     def from_cli_args(cls, args: argparse.Namespace) -> "TrainingArgs":
@@ -1112,8 +1109,6 @@
             help=
             "Whether to warp denoising step according to the scheduler time shift"
         )
-<<<<<<< HEAD
-=======
 
         # Self-forcing specific arguments
         parser.add_argument(
@@ -1146,12 +1141,10 @@
             "--last-step-only",
             action=StoreBoolean,
             help="Whether to only use the last timestep for training")
-        parser.add_argument(
-            "--context-noise",
-            type=int,
-            default=TrainingArgs.context_noise,
-            help="Context noise level for cache updates")
->>>>>>> 140fb9f2
+        parser.add_argument("--context-noise",
+                            type=int,
+                            default=TrainingArgs.context_noise,
+                            help="Context noise level for cache updates")
 
         return parser
 
