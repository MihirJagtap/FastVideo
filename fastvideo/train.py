import argparse
from email.policy import strict
import logging
import math
import os
import shutil
from pathlib import Path
from fastvideo.utils.parallel_states import (
    initialize_sequence_parallel_state,
    destroy_sequence_parallel_group,
    get_sequence_parallel_state,
    nccl_info,
)
from fastvideo.utils.communications import sp_parallel_dataloader_wrapper, broadcast
from fastvideo.models.mochi_hf.mochi_latents_utils import normalize_mochi_dit_input
from fastvideo.utils.validation import log_validation
import time
from torch.utils.data import DataLoader
import torch
from torch.distributed.fsdp import (
    FullyShardedDataParallel as FSDP,
    StateDictType,
    FullStateDictConfig,
)
import json
from torch.utils.data.distributed import DistributedSampler
from fastvideo.utils.dataset_utils import LengthGroupedSampler
import wandb
from accelerate.utils import set_seed
from tqdm.auto import tqdm
from fastvideo.fsdp_util import get_dit_fsdp_kwargs, apply_fsdp_checkpointing
from diffusers.utils import convert_unet_state_dict_to_peft
from diffusers import (
    FlowMatchEulerDiscreteScheduler,
)
from diffusers.optimization import get_scheduler
from fastvideo.models.mochi_hf.modeling_mochi import MochiTransformer3DModel
from diffusers.utils import check_min_version
from fastvideo.dataset.latent_datasets import LatentDataset, latent_collate_function
import torch.distributed as dist
from safetensors.torch import save_file, load_file
from peft import LoraConfig, get_peft_model_state_dict, set_peft_model_state_dict
from torch.distributed.fsdp import (
    FullyShardedDataParallel as FSDP,
)
from fastvideo.utils.checkpoint import (
    save_checkpoint,
    save_lora_checkpoint,
    resume_lora_optimizer,
)
from fastvideo.utils.logging import main_print
from fastvideo.models.mochi_hf.pipeline_mochi import MochiPipeline
# Will error if the minimal version of diffusers is not installed. Remove at your own risks.
check_min_version("0.31.0")
import time
from collections import deque


def compute_density_for_timestep_sampling(
    weighting_scheme: str,
    batch_size: int,
    generator,
    logit_mean: float = None,
    logit_std: float = None,
    mode_scale: float = None,
):
    """
    Compute the density for sampling the timesteps when doing SD3 training.

    Courtesy: This was contributed by Rafie Walker in https://github.com/huggingface/diffusers/pull/8528.

    SD3 paper reference: https://arxiv.org/abs/2403.03206v1.
    """
    if weighting_scheme == "logit_normal":
        # See 3.1 in the SD3 paper ($rf/lognorm(0.00,1.00)$).
        u = torch.normal(
            mean=logit_mean,
            std=logit_std,
            size=(batch_size,),
            device="cpu",
            generator=generator,
        )
        u = torch.nn.functional.sigmoid(u)
    elif weighting_scheme == "mode":
        u = torch.rand(size=(batch_size,), device="cpu", generator=generator)
        u = 1 - u - mode_scale * (torch.cos(math.pi * u / 2) ** 2 - 1 + u)
    else:
        u = torch.rand(size=(batch_size,), device="cpu", generator=generator)
    return u


def get_sigmas(noise_scheduler, device, timesteps, n_dim=4, dtype=torch.float32):
    sigmas = noise_scheduler.sigmas.to(device=device, dtype=dtype)
    schedule_timesteps = noise_scheduler.timesteps.to(device)
    timesteps = timesteps.to(device)
    step_indices = [(schedule_timesteps == t).nonzero().item() for t in timesteps]

    sigma = sigmas[step_indices].flatten()
    while len(sigma.shape) < n_dim:
        sigma = sigma.unsqueeze(-1)
    return sigma


def train_one_step_mochi(
    transformer,
    optimizer,
    lr_scheduler,
    loader,
    noise_scheduler,
    noise_random_generator,
    gradient_accumulation_steps,
    sp_size,
    precondition_outputs,
    max_grad_norm,
    weighting_scheme,
    logit_mean,
    logit_std,
    mode_scale,
):
    total_loss = 0.0
    optimizer.zero_grad()
    for _ in range(gradient_accumulation_steps):
        (
            latents,
            encoder_hidden_states,
            latents_attention_mask,
            encoder_attention_mask,
        ) = next(loader)
        latents = normalize_mochi_dit_input(latents)
        batch_size = latents.shape[0]
        noise = torch.randn_like(latents)
        u = compute_density_for_timestep_sampling(
            weighting_scheme=weighting_scheme,
            batch_size=batch_size,
            generator=noise_random_generator,
            logit_mean=logit_mean,
            logit_std=logit_std,
            mode_scale=mode_scale,
        )
        indices = (u * noise_scheduler.config.num_train_timesteps).long()
        timesteps = noise_scheduler.timesteps[indices].to(device=latents.device)
        if sp_size > 1:
            # Make sure that the timesteps are the same across all sp processes.
            broadcast(timesteps)
        sigmas = get_sigmas(
            noise_scheduler,
            latents.device,
            timesteps,
            n_dim=latents.ndim,
            dtype=latents.dtype,
        )
        noisy_model_input = (1.0 - sigmas) * latents + sigmas * noise
        # if rank<=0:
        #     print("2222222222222222222222222222222222222222222222")
        # print(type(latents_attention_mask))
        # print(latents_attention_mask)
        with torch.autocast("cuda", torch.bfloat16):
            model_pred = transformer(
                noisy_model_input,
                encoder_hidden_states,
                timesteps,
                encoder_attention_mask,  # B, L
                return_dict=False,
            )[0]
        # if rank<=0:
        #     print("333333333333333333333333333333333333333333333333")
        if precondition_outputs:
            model_pred = noisy_model_input - model_pred * sigmas
        if precondition_outputs:
            target = latents
        else:
            target = noise - latents

        loss = (
            torch.mean((model_pred.float() - target.float()) ** 2)
            / gradient_accumulation_steps
        )

        loss.backward()

        avg_loss = loss.detach().clone()
        dist.all_reduce(avg_loss, op=dist.ReduceOp.AVG)
        total_loss += avg_loss.item()

    grad_norm = transformer.clip_grad_norm_(max_grad_norm)
    optimizer.step()
    lr_scheduler.step()
    return total_loss, grad_norm.item()


def main(args):
    torch.backends.cuda.matmul.allow_tf32 = True

    local_rank = int(os.environ["LOCAL_RANK"])
    rank = int(os.environ["RANK"])
    world_size = int(os.environ["WORLD_SIZE"])
    dist.init_process_group("nccl")
    torch.cuda.set_device(local_rank)
    device = torch.cuda.current_device()
    initialize_sequence_parallel_state(args.sp_size)

    # If passed along, set the training seed now. On GPU...
    if args.seed is not None:
        # TODO: t within the same seq parallel group should be the same. Noise should be different.
        set_seed(args.seed + rank)
    # We use different seeds for the noise generation in each process to ensure that the noise is different in a batch.
    noise_random_generator = None

    # Handle the repository creation
    if rank <= 0 and args.output_dir is not None:
        os.makedirs(args.output_dir, exist_ok=True)

    # For mixed precision training we cast all non-trainable weigths to half-precision
    # as these weights are only used for inference, keeping weights in full precision is not required.

    # Create model:

    main_print(f"--> loading model from {args.pretrained_model_name_or_path}")
    # keep the master weight to float32
    weight_type = torch.float32 if args.master_weight_type == 'fp32' else torch.bfloat16
    transformer = MochiTransformer3DModel.from_pretrained(
        args.pretrained_model_name_or_path,
        subfolder="transformer",
<<<<<<< HEAD
        torch_dtype = weight_type
=======
        torch_dtype=torch.float32
        if args.master_weight_type == "fp32"
        else torch.bfloat16,
>>>>>>> de1e8d86
    )

    if args.use_lora:
        transformer.requires_grad_(False)
        transformer_lora_config = LoraConfig(
            r=args.lora_rank,
            lora_alpha=args.lora_alpha,
            init_lora_weights=True,
            target_modules=["to_k", "to_q", "to_v", "to_out.0"],
        )
        transformer.add_adapter(transformer_lora_config)

    if args.resume_from_lora_checkpoint:
        lora_state_dict = MochiPipeline.lora_state_dict(
            args.resume_from_lora_checkpoint
        )
        transformer_state_dict = {
            f'{k.replace("transformer.", "")}': v
            for k, v in lora_state_dict.items()
            if k.startswith("transformer.")
        }
        transformer_state_dict = convert_unet_state_dict_to_peft(transformer_state_dict)
        incompatible_keys = set_peft_model_state_dict(
            transformer, transformer_state_dict, adapter_name="default"
        )
        if incompatible_keys is not None:
            # check only for unexpected keys
            unexpected_keys = getattr(incompatible_keys, "unexpected_keys", None)
            if unexpected_keys:
                main_print(
                    f"Loading adapter weights from state_dict led to unexpected keys not found in the model: "
                    f" {unexpected_keys}. "
                )

    main_print(
        f"  Total training parameters = {sum(p.numel() for p in transformer.parameters() if p.requires_grad) / 1e6} M"
    )
    main_print(
        f"--> Initializing FSDP with sharding strategy: {args.fsdp_sharding_startegy}"
    )
    fsdp_kwargs = get_dit_fsdp_kwargs(
        args.fsdp_sharding_startegy,
        args.use_lora,
        args.use_cpu_offload,
        args.master_weight_type,
    )

    if args.use_lora:
        transformer.config.lora_rank = args.lora_rank
        transformer.config.lora_alpha = args.lora_alpha
        transformer.config.lora_target_modules = ["to_k", "to_q", "to_v", "to_out.0"]
        transformer._no_split_modules = ["MochiTransformerBlock"]
        fsdp_kwargs["auto_wrap_policy"] = fsdp_kwargs["auto_wrap_policy"](transformer)

    transformer = FSDP(
        transformer,
        **fsdp_kwargs,
    )
    main_print(f"--> model loaded")

    if args.gradient_checkpointing:
        apply_fsdp_checkpointing(transformer, args.selective_checkpointing)

    # Set model as trainable.
    transformer.train()

    noise_scheduler = FlowMatchEulerDiscreteScheduler()

    params_to_optimize = transformer.parameters()
    params_to_optimize = list(filter(lambda p: p.requires_grad, params_to_optimize))

    optimizer = torch.optim.AdamW(
        params_to_optimize,
        lr=args.learning_rate,
        betas=(0.9, 0.999),
        weight_decay=args.weight_decay,
        eps=1e-8,
    )

    init_steps = 0
    if args.resume_from_lora_checkpoint:
        transformer, optimizer, init_steps = resume_lora_optimizer(
            transformer, args.resume_from_lora_checkpoint, optimizer
        )
    main_print(f"optimizer: {optimizer}")

    lr_scheduler = get_scheduler(
        args.lr_scheduler,
        optimizer=optimizer,
        num_warmup_steps=args.lr_warmup_steps,
        num_training_steps=args.max_train_steps,
        num_cycles=args.lr_num_cycles,
        power=args.lr_power,
        last_epoch=init_steps - 1,
    )

    train_dataset = LatentDataset(args.data_json_path, args.num_latent_t, args.cfg)
    sampler = (
        LengthGroupedSampler(
            args.train_batch_size,
            rank=rank,
            world_size=world_size,
            lengths=train_dataset.lengths,
            group_frame=args.group_frame,
            group_resolution=args.group_resolution,
        )
        if (args.group_frame or args.group_resolution)
        else DistributedSampler(
            train_dataset, rank=rank, num_replicas=world_size, shuffle=False
        )
    )

    train_dataloader = DataLoader(
        train_dataset,
        sampler=sampler,
        collate_fn=latent_collate_function,
        pin_memory=True,
        batch_size=args.train_batch_size,
        num_workers=args.dataloader_num_workers,
        drop_last=True,
    )

    num_update_steps_per_epoch = math.ceil(
        len(train_dataloader)
        / args.gradient_accumulation_steps
        * args.sp_size
        / args.train_sp_batch_size
    )
    args.num_train_epochs = math.ceil(args.max_train_steps / num_update_steps_per_epoch)

    if rank <= 0:
        project = args.tracker_project_name or "fastvideo"
        wandb.init(project=project, config=args)

    # Train!
    total_batch_size = (
        args.train_batch_size
        * world_size
        * args.gradient_accumulation_steps
        / args.sp_size
        * args.train_sp_batch_size
    )
    main_print("***** Running training *****")
    main_print(f"  Num examples = {len(train_dataset)}")
    main_print(f"  Dataloader size = {len(train_dataloader)}")
    main_print(f"  Num Epochs = {args.num_train_epochs}")
    main_print(f"  Resume training from step {init_steps}")
    main_print(f"  Instantaneous batch size per device = {args.train_batch_size}")
    main_print(
        f"  Total train batch size (w. data & sequence parallel, accumulation) = {total_batch_size}"
    )
    main_print(f"  Gradient Accumulation steps = {args.gradient_accumulation_steps}")
    main_print(f"  Total optimization steps = {args.max_train_steps}")
    main_print(
        f"  Total training parameters per FSDP shard = {sum(p.numel() for p in transformer.parameters() if p.requires_grad) / 1e9} B"
    )
    # print dtype
    main_print(f"  Master weight dtype: {transformer.parameters().__next__().dtype}")

    # Potentially load in the weights and states from a previous save
    if args.resume_from_checkpoint:
        assert NotImplementedError("resume_from_checkpoint is not supported now.")
        # TODO

    progress_bar = tqdm(
        range(0, args.max_train_steps),
        initial=init_steps,
        desc="Steps",
        # Only show the progress bar once on each machine.
        disable=local_rank > 0,
    )

    loader = sp_parallel_dataloader_wrapper(
        train_dataloader,
        device,
        args.train_batch_size,
        args.sp_size,
        args.train_sp_batch_size,
    )

    step_times = deque(maxlen=100)

    # todo future
    for i in range(init_steps):
        next(loader)
    for step in range(init_steps + 1, args.max_train_steps + 1):
        start_time = time.time()
        loss, grad_norm = train_one_step_mochi(
            transformer,
            optimizer,
            lr_scheduler,
            loader,
            noise_scheduler,
            noise_random_generator,
            args.gradient_accumulation_steps,
            args.sp_size,
            args.precondition_outputs,
            args.max_grad_norm,
            args.weighting_scheme,
            args.logit_mean,
            args.logit_std,
            args.mode_scale,
        )

        step_time = time.time() - start_time
        step_times.append(step_time)
        avg_step_time = sum(step_times) / len(step_times)

        progress_bar.set_postfix(
            {
                "loss": f"{loss:.4f}",
                "step_time": f"{step_time:.2f}s",
                "grad_norm": grad_norm,
            }
        )
        progress_bar.update(1)
        if rank <= 0:
            wandb.log(
                {
                    "train_loss": loss,
                    "learning_rate": lr_scheduler.get_last_lr()[0],
                    "step_time": step_time,
                    "avg_step_time": avg_step_time,
                    "grad_norm": grad_norm,
                },
                step=step,
            )
        if step % args.checkpointing_steps == 0:
            if args.use_lora:
                # Save LoRA weights
                save_lora_checkpoint(
                    transformer, optimizer, rank, args.output_dir, step
                )
            else:
                # Your existing checkpoint saving code
                save_checkpoint(transformer, optimizer, rank, args.output_dir, step)
            dist.barrier()
        if args.log_validation and step % args.validation_steps == 0:
            log_validation(args, transformer, device, torch.bfloat16, step)

    if args.use_lora:
        save_lora_checkpoint(
            transformer, optimizer, rank, args.output_dir, args.max_train_steps
        )
    else:
        save_checkpoint(
            transformer, optimizer, rank, args.output_dir, args.max_train_steps
        )

    if get_sequence_parallel_state():
        destroy_sequence_parallel_group()


if __name__ == "__main__":
    parser = argparse.ArgumentParser()

    # dataset & dataloader
    parser.add_argument("--data_json_path", type=str, required=True)
    parser.add_argument("--num_frames", type=int, default=163)
    parser.add_argument(
        "--dataloader_num_workers",
        type=int,
        default=10,
        help="Number of subprocesses to use for data loading. 0 means that the data will be loaded in the main process.",
    )
    parser.add_argument(
        "--train_batch_size",
        type=int,
        default=16,
        help="Batch size (per device) for the training dataloader.",
    )
    parser.add_argument(
        "--num_latent_t", type=int, default=28, help="Number of latent timesteps."
    )
    parser.add_argument("--group_frame", action="store_true")  # TODO
    parser.add_argument("--group_resolution", action="store_true")  # TODO

    # text encoder & vae & diffusion model
    parser.add_argument("--pretrained_model_name_or_path", type=str)
    parser.add_argument("--cache_dir", type=str, default="./cache_dir")

    # diffusion setting
    parser.add_argument("--ema_decay", type=float, default=0.999)
    parser.add_argument("--ema_start_step", type=int, default=0)
    parser.add_argument("--cfg", type=float, default=0.1)
    parser.add_argument(
        "--precondition_outputs",
        action="store_true",
        help="Whether to precondition the outputs of the model.",
    )

    # validation & logs
    parser.add_argument("--validation_prompt_dir", type=str)
    parser.add_argument("--uncond_prompt_dir", type=str)
    parser.add_argument(
        "--validation_sampling_steps",
        type=str,
        default="64",
        help="use ',' to split multi sampling steps",
    )
    parser.add_argument(
        "--validation_guidance_scale",
        type=str,
        default="4.5",
        help="use ',' to split multi scale",
    )
    parser.add_argument("--validation_steps", type=int, default=50)
    parser.add_argument("--log_validation", action="store_true")
    parser.add_argument("--tracker_project_name", type=str, default=None)
    parser.add_argument(
        "--seed", type=int, default=None, help="A seed for reproducible training."
    )
    parser.add_argument(
        "--output_dir",
        type=str,
        default=None,
        help="The output directory where the model predictions and checkpoints will be written.",
    )
    parser.add_argument(
        "--checkpoints_total_limit",
        type=int,
        default=None,
        help=("Max number of checkpoints to store."),
    )
    parser.add_argument(
        "--checkpointing_steps",
        type=int,
        default=500,
        help=(
            "Save a checkpoint of the training state every X updates. These checkpoints can be used both as final"
            " checkpoints in case they are better than the last checkpoint, and are also suitable for resuming"
            " training using `--resume_from_checkpoint`."
        ),
    )
    parser.add_argument(
        "--resume_from_checkpoint",
        type=str,
        default=None,
        help=(
            "Whether training should be resumed from a previous checkpoint. Use a path saved by"
            ' `--checkpointing_steps`, or `"latest"` to automatically select the last available checkpoint.'
        ),
    )
    parser.add_argument(
        "--resume_from_lora_checkpoint",
        type=str,
        default=None,
        help=(
            "Whether training should be resumed from a previous lora checkpoint. Use a path saved by"
            ' `--checkpointing_steps`, or `"latest"` to automatically select the last available checkpoint.'
        ),
    )
    parser.add_argument(
        "--logging_dir",
        type=str,
        default="logs",
        help=(
            "[TensorBoard](https://www.tensorflow.org/tensorboard) log directory. Will default to"
            " *output_dir/runs/**CURRENT_DATETIME_HOSTNAME***."
        ),
    )

    # optimizer & scheduler & Training
    parser.add_argument("--num_train_epochs", type=int, default=100)
    parser.add_argument(
        "--max_train_steps",
        type=int,
        default=None,
        help="Total number of training steps to perform.  If provided, overrides num_train_epochs.",
    )
    parser.add_argument(
        "--gradient_accumulation_steps",
        type=int,
        default=1,
        help="Number of updates steps to accumulate before performing a backward/update pass.",
    )
    parser.add_argument(
        "--learning_rate",
        type=float,
        default=1e-4,
        help="Initial learning rate (after the potential warmup period) to use.",
    )
    parser.add_argument(
        "--scale_lr",
        action="store_true",
        default=False,
        help="Scale the learning rate by the number of GPUs, gradient accumulation steps, and batch size.",
    )
    parser.add_argument(
        "--lr_warmup_steps",
        type=int,
        default=10,
        help="Number of steps for the warmup in the lr scheduler.",
    )
    parser.add_argument(
        "--max_grad_norm", default=1.0, type=float, help="Max gradient norm."
    )
    parser.add_argument(
        "--gradient_checkpointing",
        action="store_true",
        help="Whether or not to use gradient checkpointing to save memory at the expense of slower backward pass.",
    )
    parser.add_argument("--selective_checkpointing", type=float, default=1.0)
    parser.add_argument(
        "--allow_tf32",
        action="store_true",
        help=(
            "Whether or not to allow TF32 on Ampere GPUs. Can be used to speed up training. For more information, see"
            " https://pytorch.org/docs/stable/notes/cuda.html#tensorfloat-32-tf32-on-ampere-devices"
        ),
    )
    parser.add_argument(
        "--mixed_precision",
        type=str,
        default=None,
        choices=["no", "fp16", "bf16"],
        help=(
            "Whether to use mixed precision. Choose between fp16 and bf16 (bfloat16). Bf16 requires PyTorch >="
            " 1.10.and an Nvidia Ampere GPU.  Default to the value of accelerate config of the current system or the"
            " flag passed with the `accelerate.launch` command. Use this argument to override the accelerate config."
        ),
    )
    parser.add_argument(
        "--use_cpu_offload",
        action="store_true",
        help="Whether to use CPU offload for param & gradient & optimizer states.",
    )

    parser.add_argument("--sp_size", type=int, default=1, help="For sequence parallel")
    parser.add_argument(
        "--train_sp_batch_size",
        type=int,
        default=1,
        help="Batch size for sequence parallel training",
    )

    parser.add_argument(
        "--use_lora",
        action="store_true",
        default=False,
        help="Whether to use LoRA for finetuning.",
    )
    parser.add_argument(
        "--lora_alpha", type=int, default=256, help="Alpha parameter for LoRA."
    )
    parser.add_argument(
        "--lora_rank", type=int, default=128, help="LoRA rank parameter. "
    )
    parser.add_argument("--fsdp_sharding_startegy", default="full")

    parser.add_argument(
        "--weighting_scheme",
        type=str,
        default="uniform",
        choices=["sigma_sqrt", "logit_normal", "mode", "cosmap", "uniform"],
    )
    parser.add_argument(
        "--logit_mean",
        type=float,
        default=0.0,
        help="mean to use when using the `'logit_normal'` weighting scheme.",
    )
    parser.add_argument(
        "--logit_std",
        type=float,
        default=1.0,
        help="std to use when using the `'logit_normal'` weighting scheme.",
    )
    parser.add_argument(
        "--mode_scale",
        type=float,
        default=1.29,
        help="Scale of mode weighting scheme. Only effective when using the `'mode'` as the `weighting_scheme`.",
    )
    # lr_scheduler
    parser.add_argument(
        "--lr_scheduler",
        type=str,
        default="constant",
        help=(
            'The scheduler type to use. Choose between ["linear", "cosine", "cosine_with_restarts", "polynomial",'
            ' "constant", "constant_with_warmup"]'
        ),
    )
    parser.add_argument(
        "--lr_num_cycles",
        type=int,
        default=1,
        help="Number of cycles in the learning rate scheduler.",
    )
    parser.add_argument(
        "--lr_power",
        type=float,
        default=1.0,
        help="Power factor of the polynomial scheduler.",
    )
    parser.add_argument(
        "--weight_decay", type=float, default=0.01, help="Weight decay to apply."
    )
    parser.add_argument(
        "--master_weight_type",
        type=str,
        default="fp32",
        help="Weight type to use - fp32 or bf16.",
    )

    args = parser.parse_args()
    main(args)<|MERGE_RESOLUTION|>--- conflicted
+++ resolved
@@ -221,13 +221,9 @@
     transformer = MochiTransformer3DModel.from_pretrained(
         args.pretrained_model_name_or_path,
         subfolder="transformer",
-<<<<<<< HEAD
-        torch_dtype = weight_type
-=======
         torch_dtype=torch.float32
         if args.master_weight_type == "fp32"
         else torch.bfloat16,
->>>>>>> de1e8d86
     )
 
     if args.use_lora:
