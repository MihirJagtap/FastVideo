--- conflicted
+++ resolved
@@ -59,11 +59,8 @@
 
 # Static images
 !docs/source/_static/images/**/*.png
-<<<<<<< HEAD
 
 # Local scripts (keep local but don't track in git)
 local_scripts/
-=======
 !comfyui/assets/**/*.png
-!comfyui/assets/**/*.gif
->>>>>>> 65ed5885
+!comfyui/assets/**/*.gif